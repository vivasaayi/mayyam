use serde::{Deserialize, Serialize};
use std::env;
use std::error::Error;
use config::{Config as ConfigFile, File, Environment};

#[derive(Debug, Clone, Serialize, Deserialize)]
pub struct Config {
    pub database: DatabaseConfig,
    pub kafka: KafkaConfig,
    pub auth: AuthConfig,
    pub cloud: CloudConfig,
    pub ai: AIConfig,
    pub security: SecurityConfig,
    pub kubernetes: KubernetesConfig,
}

impl Default for Config {
    fn default() -> Self {
        Self {
            database: DatabaseConfig::default(),
            kafka: KafkaConfig::default(),
            auth: AuthConfig::default(),
            cloud: CloudConfig::default(),
            ai: AIConfig::default(),
            security: SecurityConfig::default(),
            kubernetes: KubernetesConfig::default(),
        }
    }
}

#[derive(Debug, Clone, Serialize, Deserialize)]
pub struct DatabaseConfig {
    pub postgres: Vec<PostgresConfig>,
    pub mysql: Vec<MySQLConfig>,
    pub redis: Vec<RedisConfig>,
    pub opensearch: Vec<OpenSearchConfig>,
}

impl Default for DatabaseConfig {
    fn default() -> Self {
        Self {
            postgres: vec![],
            mysql: vec![],
            redis: vec![],
            opensearch: vec![],
        }
    }
}

#[derive(Debug, Clone, Serialize, Deserialize)]
pub struct PostgresConfig {
    pub name: String,
    pub host: String,
    pub port: u16,
    pub username: String,
    pub password: String,
    pub database: String,
    pub ssl_mode: Option<String>,
}

#[derive(Debug, Clone, Serialize, Deserialize)]
pub struct MySQLConfig {
    pub name: String,
    pub host: String,
    pub port: u16,
    pub username: String,
    pub password: String,
    pub database: String,
}

#[derive(Debug, Clone, Serialize, Deserialize)]
pub struct RedisConfig {
    pub name: String,
    pub host: String,
    pub port: u16,
    pub password: Option<String>,
    pub cluster_mode: bool,
}

#[derive(Debug, Clone, Serialize, Deserialize)]
pub struct OpenSearchConfig {
    pub name: String,
    pub hosts: Vec<String>,
    pub username: String,
    pub password: String,
}

#[derive(Debug, Clone, Serialize, Deserialize)]
pub struct KafkaConfig {
    pub clusters: Vec<KafkaClusterConfig>,
}

impl Default for KafkaConfig {
    fn default() -> Self {
        Self {
            clusters: vec![],
        }
    }
}

#[derive(Debug, Clone, Serialize, Deserialize)]
pub struct KafkaClusterConfig {
    pub name: String,
    pub bootstrap_servers: Vec<String>,
    pub sasl_username: Option<String>,
    pub sasl_password: Option<String>,
    pub sasl_mechanism: Option<String>,
    pub security_protocol: String,
}

#[derive(Debug, Clone, Serialize, Deserialize)]
pub struct AuthConfig {
    pub jwt_secret: String,
    pub jwt_expiration: u64,
    pub enable_local_auth: bool,
    pub enable_token_auth: bool,
    pub enable_saml: bool,
    pub saml_metadata_url: Option<String>,
    pub encryption_key: String,
}

impl Default for AuthConfig {
    fn default() -> Self {
        Self {
<<<<<<< HEAD
            jwt_secret: "test-jwt-secret-key-for-testing-only".to_string(),
=======
            jwt_secret: "default-secret-key".to_string(),
>>>>>>> b5c86134
            jwt_expiration: 3600,
            enable_local_auth: true,
            enable_token_auth: true,
            enable_saml: false,
            saml_metadata_url: None,
<<<<<<< HEAD
            encryption_key: "test-encryption-key-32-chars-long".to_string(),
=======
            encryption_key: "default-encryption-key".to_string(),
>>>>>>> b5c86134
        }
    }
}

#[derive(Debug, Clone, Serialize, Deserialize)]
pub struct CloudConfig {
    pub aws: Vec<AwsConfig>,
    pub azure: Vec<AzureConfig>,
}

impl Default for CloudConfig {
    fn default() -> Self {
        Self {
            aws: vec![],
            azure: vec![],
        }
    }
}

#[derive(Debug, Clone, Serialize, Deserialize)]
pub struct AwsConfig {
    pub name: String,
    pub access_key_id: Option<String>,
    pub secret_access_key: Option<String>,
    pub region: String,
    pub role_arn: Option<String>,
    pub profile: Option<String>,
}

#[derive(Debug, Clone, Serialize, Deserialize)]
pub struct AzureConfig {
    pub name: String,
    pub tenant_id: String,
    pub client_id: Option<String>,
    pub client_secret: Option<String>,
    pub subscription_id: String,
    pub use_managed_identity: bool,
}

#[derive(Debug, Clone, Serialize, Deserialize)]
pub struct AIConfig {
    pub provider: String,
    pub api_key: String,
    pub model: String,
    pub endpoint: Option<String>,
}

impl Default for AIConfig {
    fn default() -> Self {
        Self {
            provider: "openai".to_string(),
<<<<<<< HEAD
            api_key: "test-api-key".to_string(),
            model: "gpt-3.5-turbo".to_string(),
=======
            api_key: "default-api-key".to_string(),
            model: "gpt-4".to_string(),
>>>>>>> b5c86134
            endpoint: None,
        }
    }
}

#[derive(Debug, Clone, Serialize, Deserialize)]
pub struct SecurityConfig {
    pub encryption_key: String,
}

impl Default for SecurityConfig {
    fn default() -> Self {
        Self {
<<<<<<< HEAD
            encryption_key: "test-encryption-key-32-chars-long".to_string(),
=======
            encryption_key: "default-encryption-key".to_string(),
>>>>>>> b5c86134
        }
    }
}

#[derive(Debug, Clone, Serialize, Deserialize)]
pub struct KubernetesConfig {
    pub clusters: Vec<KubernetesClusterConfig>,
}

impl Default for KubernetesConfig {
    fn default() -> Self {
        Self {
            clusters: vec![],
        }
    }
}

#[derive(Debug, Clone, Serialize, Deserialize)]
pub struct KubernetesClusterConfig {
    pub name: String,
    pub context: String,
    pub config_path: Option<String>,
    pub api_url: Option<String>,
    pub ca_cert: Option<String>,
    pub token: Option<String>,
}

pub fn load_config() -> Result<Config, Box<dyn Error>> {
    // Load .env file if it exists
    dotenv::dotenv().ok();
    
    let config_path = env::var("CONFIG_FILE").unwrap_or_else(|_| "config".to_string());
    
    let config = ConfigFile::builder()
        // Start with default settings
        .add_source(File::with_name(&format!("{}.default", config_path)).required(false))
        // Add config file settings
        .add_source(File::with_name(&config_path).required(false))
        // Add environment variables (with prefix MAYYAM_)
        .add_source(Environment::with_prefix("MAYYAM").separator("__"))
        .build()?;
        
    let mut config: Config = config.try_deserialize()?;
    
    // Ensure kubernetes configuration exists even if not in config file
    if config.kubernetes.clusters.is_empty() {
        println!("Warning: No Kubernetes clusters configured. Add them to your config file.");
    }
    
    Ok(config)
}<|MERGE_RESOLUTION|>--- conflicted
+++ resolved
@@ -122,21 +122,11 @@
 impl Default for AuthConfig {
     fn default() -> Self {
         Self {
-<<<<<<< HEAD
-            jwt_secret: "test-jwt-secret-key-for-testing-only".to_string(),
-=======
-            jwt_secret: "default-secret-key".to_string(),
->>>>>>> b5c86134
             jwt_expiration: 3600,
             enable_local_auth: true,
             enable_token_auth: true,
             enable_saml: false,
             saml_metadata_url: None,
-<<<<<<< HEAD
-            encryption_key: "test-encryption-key-32-chars-long".to_string(),
-=======
-            encryption_key: "default-encryption-key".to_string(),
->>>>>>> b5c86134
         }
     }
 }
@@ -188,13 +178,8 @@
     fn default() -> Self {
         Self {
             provider: "openai".to_string(),
-<<<<<<< HEAD
-            api_key: "test-api-key".to_string(),
-            model: "gpt-3.5-turbo".to_string(),
-=======
             api_key: "default-api-key".to_string(),
             model: "gpt-4".to_string(),
->>>>>>> b5c86134
             endpoint: None,
         }
     }
@@ -208,11 +193,6 @@
 impl Default for SecurityConfig {
     fn default() -> Self {
         Self {
-<<<<<<< HEAD
-            encryption_key: "test-encryption-key-32-chars-long".to_string(),
-=======
-            encryption_key: "default-encryption-key".to_string(),
->>>>>>> b5c86134
         }
     }
 }
