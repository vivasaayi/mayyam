--- conflicted
+++ resolved
@@ -15,14 +15,8 @@
 async fn test_aws_account_crud() {
     // Set up test environment
     let config = Config::default();
-<<<<<<< HEAD
-    let db: DatabaseConnection = database::connect(&config).await.unwrap();
-    let db = Arc::new(db);
-    
-=======
     let db: Arc<DatabaseConnection> = Arc::new(database::connect(&config).await.unwrap());
 
->>>>>>> b5c86134
     // Create repositories and services
     let repo = Arc::new(AwsAccountRepository::new(db.clone()));
 
