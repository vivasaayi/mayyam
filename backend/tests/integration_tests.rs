<<<<<<< HEAD
// Integration test main entry simply includes the integration module tree
mod integration;
=======
#![cfg(feature = "integration-tests")]

// Integration tests main entry point
mod integration {
    pub mod api_tests;
}

// Re-export integration tests
pub use integration::api_tests::*;
>>>>>>> 40c73633
<|MERGE_RESOLUTION|>--- conflicted
+++ resolved
@@ -1,7 +1,3 @@
-<<<<<<< HEAD
-// Integration test main entry simply includes the integration module tree
-mod integration;
-=======
 #![cfg(feature = "integration-tests")]
 
 // Integration tests main entry point
@@ -10,5 +6,4 @@
 }
 
 // Re-export integration tests
-pub use integration::api_tests::*;
->>>>>>> 40c73633
+pub use integration::api_tests::*;